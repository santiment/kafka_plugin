--- conflicted
+++ resolved
@@ -1,20 +1,12 @@
 if(BUILD_KAFKA_PLUGIN)
-<<<<<<< HEAD
-  file(GLOB HEADERS "include/eosio/mongo_db_plugin/*.hpp")
-  include_directories("/usr/local/include/librdkafka")
-  LINK_LIBRARIES("/usr/local/lib/librdkafka.so" "/usr/local/lib/librdkafka.so.1")
-  link_directories("/usr/local/lib")
-=======
   include(FindPkgConfig)
   pkg_search_module(RDKAFKA REQUIRED rdkafka)
 
->>>>>>> ca8f8b4d
   add_library( kafka_plugin
                kafka_plugin.cpp kafka_producer.cpp
                ${HEADERS} )
   target_include_directories(kafka_plugin
-<<<<<<< HEAD
-          PUBLIC "include"
+          PUBLIC "include" ${RDKAFKA_INCLUDEDIR}/librdkafka
           )
   target_link_libraries(kafka_plugin
           PUBLIC prometheus-cpp-pull prometheus-cpp-core prometheus-cpp-push chain_plugin eosio_chain appbase fc ${RDKAFKA_LIBRARIES}
@@ -22,14 +14,4 @@
   message("kafka_plugin added to build.")
 else()
   message("kafka_plugin not selected and will be omitted.")
-endif()
-=======
-	  PUBLIC "include" ${RDKAFKA_INCLUDEDIR}/librdkafka
-          )
-  target_link_libraries(kafka_plugin
-	  PUBLIC chain_plugin eosio_chain appbase fc ${RDKAFKA_LIBRARIES}
-          )
-else()
-  message("kafka_plugin not selected and will be omitted.")
-endif()
->>>>>>> ca8f8b4d
+endif()