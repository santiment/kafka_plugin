--- conflicted
+++ resolved
@@ -121,11 +121,8 @@
 
         void _process_irreversible_block(const chain::block_state_ptr &);
 
-<<<<<<< HEAD
         void init(const variables_map &options);
-=======
-        void init();
->>>>>>> ca8f8b4d
+
         static void kafkaCallbackFunction(rd_kafka_t *rk, const rd_kafka_message_t *rkmessage, void *opaque);
         static void handle_kafka_exception();
 
@@ -163,13 +160,9 @@
         kafka_producer_ptr producer;
         const uint64_t KAFKA_BLOCK_REACHED_LOG_INTERVAL = 1000;
         uint64_t kafkaBlockReached = 0;
-<<<<<<< HEAD
         uint64_t abnormalityDetectedAtBlock = 0;
         static bool kafkaTriggeredQuit;
         std::shared_ptr<PrometheusExposer> prometheusExposer;
-=======
-        static bool kafkaTriggeredQuit;
->>>>>>> ca8f8b4d
     };
 
     const account_name kafka_plugin_impl::newaccount = "newaccount";
@@ -495,25 +488,10 @@
        string transaction_metadata_json =
                     "{\"block_number\":" + std::to_string(t.block_number) + ",\"block_time\":" + std::to_string(time) +
                     ",\"trace\":" + fc::json::to_string(tracesVar).c_str() + "}";
-<<<<<<< HEAD
-=======
 
        producer->trx_kafka_sendmsg(KAFKA_TRX_APPLIED,
                                    (char*)transaction_metadata_json.c_str(),
                                    sstream.str());
-
-       if(0 == t.block_number % KAFKA_BLOCK_REACHED_LOG_INTERVAL &&
-               kafkaBlockReached < t.block_number) {
-           kafkaBlockReached = t.block_number;
-           ilog("Block number ${block_number} reached Kafka plugin",
-                ("block_number", t.block_number));
-       }
->>>>>>> ca8f8b4d
-
-       producer->trx_kafka_sendmsg(KAFKA_TRX_APPLIED,
-                                   (char*)transaction_metadata_json.c_str(),
-                                   sstream.str());
-
        if(0 == kafkaBlockReached) {
            kafkaBlockReached = t.block_number;
            prometheusExposer->getBlockCounter().Increment(kafkaBlockReached);
